--- conflicted
+++ resolved
@@ -215,10 +215,9 @@
 	if clocFile.Code != 3 {
 		t.Errorf("invalid logic. code=%v", clocFile.Code)
 	}
-<<<<<<< HEAD
 	if clocFile.Lang != "Python" {
 		t.Errorf("invalid logic. lang=%v", clocFile.Lang)
-=======
+	}
 }
 
 func TestAnalayzeReader_OnCallbacks(t *testing.T) {
@@ -255,6 +254,5 @@
 
 	if lines != 3 {
 		t.Errorf("invalid logic. lines=%v", lines)
->>>>>>> ecc2e24d
 	}
 }